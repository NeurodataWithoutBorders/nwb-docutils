<<<<<<< HEAD
import sys

import pytest

from hdmf_docutils.sg_prototype import build


def test_build(tmpdir):
    def _build():
        build(None, tgt_dir=str(tmpdir.join('_html_sg-prototype_TEST')))

    if sys.platform == 'win32':
        with pytest.raises(RuntimeError) as excinfo:
            _build()
            assert "Windows is not supported" in str(excinfo.value)
    else:
        _build()

    tmpdir.remove(rec=1)
=======
# import sys
# import pytest
#
# from nwb_docutils.sg_prototype import build
#
#
# def test_build(tmpdir):
#     def _build():
#         build(None, tgt_dir=str(tmpdir.join('_html_sg-prototype_TEST')))
#
#     if sys.platform == 'win32':
#         with pytest.raises(RuntimeError) as excinfo:
#             _build()
#             assert "Windows is not supported" in str(excinfo.value)
#     else:
#         _build()
#
#     tmpdir.remove(rec=1)
>>>>>>> aec172b3
<|MERGE_RESOLUTION|>--- conflicted
+++ resolved
@@ -1,24 +1,3 @@
-<<<<<<< HEAD
-import sys
-
-import pytest
-
-from hdmf_docutils.sg_prototype import build
-
-
-def test_build(tmpdir):
-    def _build():
-        build(None, tgt_dir=str(tmpdir.join('_html_sg-prototype_TEST')))
-
-    if sys.platform == 'win32':
-        with pytest.raises(RuntimeError) as excinfo:
-            _build()
-            assert "Windows is not supported" in str(excinfo.value)
-    else:
-        _build()
-
-    tmpdir.remove(rec=1)
-=======
 # import sys
 # import pytest
 #
@@ -36,5 +15,4 @@
 #     else:
 #         _build()
 #
-#     tmpdir.remove(rec=1)
->>>>>>> aec172b3
+#     tmpdir.remove(rec=1)